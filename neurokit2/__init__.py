"""Top-level package for NeuroKit."""
import datetime

# Info
<<<<<<< HEAD
__version__ = '0.0.34'
=======
__version__ = '0.0.332'
>>>>>>> e49eb47d


# Maintainer info
__author__ = 'The NeuroKit development team'
__email__ = 'dom.makowski@gmail.com'




# Citation
__cite__ = """
You can cite NeuroKit2 as follows:

- Makowski, D., Pham, T., Lau, Z. J., Brammer, J. C., Lesspinasse, F., Pham, H.,
  Schölzel, C., & S H Chen, A. (2020). NeuroKit2: A Python Toolbox for Neurophysiological
  Signal Processing. Retrieved """ + datetime.date.today().strftime("%B %d, %Y") + """, from https://github.com/neuropsychology/NeuroKit


Full bibtex reference:

@misc{neurokit2,
  doi = {10.5281/ZENODO.3597887},
  url = {https://github.com/neuropsychology/NeuroKit},
  author = {Makowski, Dominique and Pham, Tam and Lau, Zen J. and Brammer, Jan C. and Lesspinasse, Fran\c{c}ois and Pham, Hung and Schölzel, Christopher and S H Chen, Annabel},
  title = {NeuroKit2: A Python Toolbox for Neurophysiological Signal Processing},
  publisher = {Zenodo},
  month={Mar},
  year = {2020},
}
"""
__citation__ = __cite__
__bibtex__ = __citation__

def cite():
    print(__cite__)





# Export content of submodules
from .misc import *
from .stats import *
from .complexity import *
from .signal import *
from .events import *
from .epochs import *
from .data import *
from .hrv import *

from .ecg import *
from .rsp import *
from .eda import *
from .emg import *
from .ppg import *
from .eeg import *
from .bio import *<|MERGE_RESOLUTION|>--- conflicted
+++ resolved
@@ -2,11 +2,8 @@
 import datetime
 
 # Info
-<<<<<<< HEAD
 __version__ = '0.0.34'
-=======
-__version__ = '0.0.332'
->>>>>>> e49eb47d
+
 
 
 # Maintainer info
